--- conflicted
+++ resolved
@@ -26,24 +26,17 @@
 from torch.utils.data import DataLoader, Dataset, dataloader, distributed
 from tqdm import tqdm
 
-<<<<<<< HEAD
-from utils.augmentations import Albumentations, augment_hsv, copy_paste, letterbox, mixup, random_perspective, cutout
-from utils.general import (LOGGER, check_dataset, check_requirements, check_yaml, clean_str, segments2boxes, xyn2xy,
-                           xywh2xyxy, xywhn2xyxy, xyxy2xywhn)
-=======
 from utils.augmentations import Albumentations, augment_hsv, copy_paste, letterbox, mixup, random_perspective
 from utils.general import (LOGGER, NUM_THREADS, check_dataset, check_requirements, check_yaml, clean_str,
                            segments2boxes, xyn2xy, xywh2xyxy, xywhn2xyxy, xyxy2xywhn)
->>>>>>> db1f83be
 from utils.torch_utils import torch_distributed_zero_first
-import albumentations as A
-
 
 # Parameters
 HELP_URL = 'https://github.com/ultralytics/yolov5/wiki/Train-Custom-Data'
 IMG_FORMATS = ['bmp', 'jpg', 'jpeg', 'png', 'tif', 'tiff', 'dng', 'webp', 'mpo']  # acceptable image suffixes
 VID_FORMATS = ['mov', 'avi', 'mp4', 'mpg', 'mpeg', 'm4v', 'wmv', 'mkv']  # acceptable video suffixes
 WORLD_SIZE = int(os.getenv('WORLD_SIZE', 1))  # DPP
+NUM_THREADS = min(8, max(1, os.cpu_count() - 1))  # number of multiprocessing threads
 
 # Get orientation exif tag
 for orientation in ExifTags.TAGS.keys():
@@ -576,23 +569,13 @@
         else:
             # Load image
             img, (h0, w0), (h, w) = load_image(self, index)
-            labels = self.labels[index].copy()
 
             # Letterbox
             shape = self.batch_shapes[self.batch[index]] if self.rect else self.img_size  # final letterboxed shape
             img, ratio, pad = letterbox(img, shape, auto=False, scaleup=self.augment)
             shapes = (h0, w0), ((h / h0, w / w0), pad)  # for COCO mAP rescaling
 
-            # Mixup
-            if self.augment and random.random() < hyp['mixup']:
-                midx = random.randint(0, self.n - 1)
-                mlabels = self.labels[midx].copy()
-                mimg, (_, _), (_, _) = load_image(self, midx)
-
-                # Letterbox
-                mimg, ratio, pad = letterbox(mimg, shape, auto=False, scaleup=self.augment)
-                img, labels = mixup(img, labels, mimg, mlabels, 35)
-
+            labels = self.labels[index].copy()
             if labels.size:  # normalized xywh to pixel xyxy format
                 labels[:, 1:] = xywhn2xyxy(labels[:, 1:], ratio[0] * w, ratio[1] * h, padw=pad[0], padh=pad[1])
 
@@ -674,21 +657,6 @@
             l[:, 0] = i  # add target image index for build_targets()
 
         return torch.stack(img4, 0), torch.cat(label4, 0), path4, shapes4
-
-
-augment = A.Compose([
-    A.OneOf([
-        A.Blur(p=0.5),
-        # A.MedianBlur(p=0.5),
-        A.RandomFog(fog_coef_lower=0.1, fog_coef_upper=0.2, p=0.5),
-    ], p=0.15),
-    A.OneOf([
-        A.RandomBrightnessContrast(p=0.5),
-        A.HueSaturationValue(hue_shift_limit=0, sat_shift_limit=0, val_shift_limit=(-40, 20), p=0.5),
-    ], 0.15),
-    A.GaussNoise(p=0.2),
-    A.CoarseDropout(max_holes=16, min_holes=4, max_width=48, min_width=16, max_height=48, min_height=16, p=.7),
-])
 
 
 # Ancillary functions --------------------------------------------------------------------------------------------------
@@ -723,8 +691,6 @@
     for i, index in enumerate(indices):
         # Load image
         img, _, (h, w) = load_image(self, index)
-
-        img = augment(image=img)["image"]
 
         # place img in img4
         if i == 0:  # top left
